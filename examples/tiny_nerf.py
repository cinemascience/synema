--- conflicted
+++ resolved
@@ -5,19 +5,11 @@
 from flax.training.train_state import TrainState
 from tqdm import tqdm
 
-<<<<<<< HEAD
-from models.nerfs import SirenNeRFModel
-from renderers.ray_gen import Parallel
-from renderers.rays import RayBundle
-from renderers.volume import Simple
-from samplers.pixel import Dense
-=======
-from synema.models.nerfs import VeryTinyNeRFModel
+from synema.models.nerfs import SirenNeRFModel
 from synema.renderers.ray_gen import Parallel
 from synema.renderers.rays import RayBundle
 from synema.renderers.volume import Simple
 from synema.samplers.pixel import Dense
->>>>>>> 8e4c0dd7
 
 
 def create_train_step(key, model, optimizer):
@@ -32,7 +24,7 @@
                                            key).values()
         return (jnp.mean(optax.l2_loss(rgb, targets['rgb'].reshape(-1, 3))) +
                 0.25 * jnp.mean(optax.l2_loss(alpha, targets['alpha'].reshape(-1, ))) +
-                1.e-5 * jnp.mean(jnp.abs(depth + targets['depth'].reshape(-1,))))
+                1.e-5 * jnp.mean(jnp.abs(depth + targets['depth'].reshape(-1, ))))
 
     @jax.jit
     def train_step(state, ray_bundle: RayBundle, targets, key: jax.random.PRNGKey):
