--- conflicted
+++ resolved
@@ -5,19 +5,10 @@
 from flax.training.train_state import TrainState
 from tqdm import tqdm
 
-<<<<<<< HEAD
-from models.nerfs import VeryTinyNeRFModel, SirenNeRFModel
-from renderers.ray_gen import Perspective
-from renderers.rays import RayBundle
-from renderers.volume import DepthGuidedInfer, DepthGuidedTrain
-from samplers.pixel import Dense
-=======
-from synema.models.nerfs import VeryTinyNeRFModel
 from synema.renderers.ray_gen import Perspective
 from synema.renderers.rays import RayBundle
 from synema.renderers.volume import DepthGuidedInfer, DepthGuidedTrain
 from synema.samplers.pixel import Dense
->>>>>>> 8e4c0dd7
 
 
 def create_train_step(key, model, optimizer):
@@ -28,9 +19,9 @@
 
     def loss_fn(params, ray_bundle: RayBundle, targets, key: jax.random.PRNGKey):
         rgb, alpha, depth = train_renderer(field_fn=model.bind(params),
-                                       ray_bundle=ray_bundle,
-                                       rng_key=key,
-                                       depth_gt=-targets['depth'].reshape((-1, 1))).values()
+                                           ray_bundle=ray_bundle,
+                                           rng_key=key,
+                                           depth_gt=-targets['depth'].reshape((-1, 1))).values()
         return (jnp.mean(optax.l2_loss(rgb, targets['rgb'].reshape(-1, 3))) +
                 0.05 * jnp.mean(optax.l2_loss(alpha, targets['alpha'].reshape(-1, ))) +
                 1.e-5 * jnp.mean(jnp.abs(depth + jnp.nan_to_num(targets['depth'].reshape((-1,))))))
